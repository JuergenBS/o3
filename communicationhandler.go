--- conflicted
+++ resolved
@@ -56,29 +56,8 @@
 	sc.handleHandshakeAck(receiveHelper(sc.connection, 32))
 	//Info.Println("Handshake Completed")
 
-<<<<<<< HEAD
 	sc.sendMsgChan = make(chan Message)
 	sc.receiveMsgChan = make(chan ReceivedMsg)
-=======
-	//receive messages
-	msgchan := make(chan ReceivedMsg)
-	go func() {
-	recv:
-		for {
-			pktIntf, err := sc.receivePacket(conn)
-			if err != nil {
-				if err == io.EOF {
-					break recv
-				}
-				//Error.Printf("receivePacket failed: %s", err)
-				msgchan <- ReceivedMsg{
-					Msg: nil,
-					Err: err,
-				}
-				// TODO: break/return on specific errors - i.e. connection reset
-				continue
-			}
->>>>>>> d9b2d6e8
 
 	// receiveLoop calls sendLoop when ready
 	go sc.receiveLoop()
